import { ChatService } from '$lib/services/chat';
import { DatabaseService } from '$lib/services';
import { goto } from '$app/navigation';
import { browser } from '$app/environment';
import { extractPartialThinking } from '$lib/utils/thinking';
import { config } from '$lib/stores/settings.svelte';
<<<<<<< HEAD
import type { ApiToolCall, ApiToolMessageData } from '$lib/types/api';
import { editorTools, executeEditorTool } from '$lib/tools/editorTools';
=======
import { slotsService } from '$lib/services/slots';
>>>>>>> edd48eb6

class ChatStore {
	activeConversation = $state<DatabaseConversation | null>(null);
	activeMessages = $state<DatabaseMessage[]>([]);
	conversations = $state<DatabaseConversation[]>([]);
	currentResponse = $state('');
	isInitialized = $state(false);
	isLoading = $state(false);
<<<<<<< HEAD
	maxContextError = $state<{
		message: string;
		estimatedTokens: number;
		maxAllowed: number;
		maxContext: number;
	} | null>(null);
=======
	maxContextError = $state<{ message: string; estimatedTokens: number; maxContext: number } | null>(null);
>>>>>>> edd48eb6
	private chatService = new ChatService();

	constructor() {
		if (browser) {
			this.initialize();
		}
	}

	async initialize() {
		try {
			await this.loadConversations();

			// Clear any persisting context error state on initialization
			this.maxContextError = null;

			this.isInitialized = true;
		} catch (error) {
			console.error('Failed to initialize chat store:', error);
		}
	}

	async loadConversations() {
		this.conversations = await DatabaseService.getAllConversations();
	}

	async createConversation(name?: string): Promise<string> {
		const conversationName = name || `Chat ${new Date().toLocaleString()}`;
		const conversation = await DatabaseService.createConversation(conversationName);

		this.conversations.unshift(conversation);

		this.activeConversation = conversation;
		this.activeMessages = [];

		// Clear any context error state when creating a new conversation
		this.maxContextError = null;

		await goto(`/chat/${conversation.id}`);

		return conversation.id;
	}

	async loadConversation(convId: string): Promise<boolean> {
		try {
			const conversation = await DatabaseService.getConversation(convId);

			if (!conversation) {
				return false;
			}

			this.activeConversation = conversation;
			this.activeMessages = await DatabaseService.getConversationMessages(convId);

			// Clear any context error state when loading a conversation
			this.maxContextError = null;

			return true;
		} catch (error) {
			console.error('Failed to load conversation:', error);

			return false;
		}
	}

	async addMessage(
		role: ChatRole,
		content: string,
		type: ChatMessageType = 'text',
		parent: string = '-1',
		extras?: DatabaseMessageExtra[]
	): Promise<DatabaseMessage | null> {
		if (!this.activeConversation) {
			console.error('No active conversation when trying to add message');

			return null;
		}

		try {
			const message = await DatabaseService.addMessage({
				convId: this.activeConversation.id,
				role,
				content,
				type,
				timestamp: Date.now(),
				parent,
				thinking: '',
				children: [],
				extra: extras
			});

			this.activeMessages.push(message);

			// Update conversation timestamp
			this.updateConversationTimestamp();

			return message;
		} catch (error) {
			console.error('Failed to add message:', error);

			return null;
		}
	}

	/**
	 * Private helper method to handle streaming chat completion
	 * Reduces code duplication across sendMessage, updateMessage, and regenerateMessage
	 */
	private async streamChatCompletion(
		allMessages: DatabaseMessage[],
		assistantMessage: DatabaseMessage,
		onComplete?: (content: string) => Promise<void>,
		onError?: (error: Error) => void
	): Promise<void> {
		let streamedContent = '';

		// Get current settings
		const currentConfig = config();

		// Build complete options from settings
		const apiOptions = {
			stream: true,
			// Generation parameters
			temperature: Number(currentConfig.temperature) || 0.8,
			max_tokens: Number(currentConfig.max_tokens) || 2048,
			// Sampling parameters
			dynatemp_range: Number(currentConfig.dynatemp_range) || 0.0,
			dynatemp_exponent: Number(currentConfig.dynatemp_exponent) || 1.0,
			top_k: Number(currentConfig.top_k) || 40,
			top_p: Number(currentConfig.top_p) || 0.95,
			min_p: Number(currentConfig.min_p) || 0.05,
			xtc_probability: Number(currentConfig.xtc_probability) || 0.0,
			xtc_threshold: Number(currentConfig.xtc_threshold) || 0.1,
			typical_p: Number(currentConfig.typical_p) || 1.0,
			// Penalty parameters
			repeat_last_n: Number(currentConfig.repeat_last_n) || 64,
			repeat_penalty: Number(currentConfig.repeat_penalty) || 1.0,
			presence_penalty: Number(currentConfig.presence_penalty) || 0.0,
			frequency_penalty: Number(currentConfig.frequency_penalty) || 0.0,
			dry_multiplier: Number(currentConfig.dry_multiplier) || 0.0,
			dry_base: Number(currentConfig.dry_base) || 1.75,
			dry_allowed_length: Number(currentConfig.dry_allowed_length) || 2,
			dry_penalty_last_n: Number(currentConfig.dry_penalty_last_n) || -1,
			// Sampler configuration
			samplers: currentConfig.samplers || 'top_k;tfs_z;typical_p;top_p;min_p;temperature',
			// Custom parameters
			custom: currentConfig.custom || ''
		};

		// We keep a mutable "history tail" to append tool results between rounds.
		let toolTail: ApiToolMessageData[] = [];

		while (true) {
			streamedContent = ''; // reset for this round

			// collect tool calls emitted during this round (do not start another request yet)
			const collectedToolCalls: ApiToolCall[] = [];

			await this.chatService.sendChatCompletion([...allMessages, ...toolTail], {
				...apiOptions,
				tools: editorTools,
				tool_choice: 'auto',
				onChunk: (chunk: string) => {
					streamedContent += chunk;
					this.currentResponse = streamedContent;

					// Parse thinking content during streaming
					const partialThinking = extractPartialThinking(streamedContent);

					const messageIndex = this.activeMessages.findIndex(
						(m) => m.id === assistantMessage.id
					);

					if (messageIndex !== -1) {
						// Update message with parsed content
						this.activeMessages[messageIndex].content =
							partialThinking.remainingContent || streamedContent;
					}
				},

				// If the model calls tools during this round
				onToolCalls: (calls: ApiToolCall[]) => {
					collectedToolCalls.push(...calls);
				},

				onComplete: async () => {
					// Update assistant message in database
					await DatabaseService.updateMessage(assistantMessage.id, {
						content: streamedContent
					});

					// Call custom completion handler if provided
					if (onComplete) {
						await onComplete(streamedContent);
					}

					this.isLoading = false;
					this.currentResponse = '';
				},
				onError: (error: Error) => {
					// Don't log or show error if it's an AbortError (user stopped generation)
					if (error.name === 'AbortError' || error instanceof DOMException) {
						this.isLoading = false;
						this.currentResponse = '';
						return;
					}

					// Handle context errors specially
					if (error.name === 'ContextError') {
						console.warn('Context error detected:', error.message);
						this.isLoading = false;
						this.currentResponse = '';

						slotsService.stopPolling();

						// Remove the assistant message that was created but failed
						const messageIndex = this.activeMessages.findIndex(
							(m: DatabaseMessage) => m.id === assistantMessage.id
						);

						if (messageIndex !== -1) {
							// Remove from UI
							this.activeMessages.splice(messageIndex, 1);
							// Remove from database
							DatabaseService.deleteMessage(assistantMessage.id).catch(console.error);
						}

						// Set context error state to show dialog
						this.maxContextError = {
							message: error.message,
							estimatedTokens: 0, // Server-side error, we don't have client estimates
							maxContext: 4096 // Default fallback, will be updated by context service if available
						};

						// Call custom error handler if provided
						if (onError) {
							onError(error);
						}
						return;
					}

					console.error('Streaming error:', error);
					this.isLoading = false;
					this.currentResponse = '';

					const messageIndex = this.activeMessages.findIndex(
						(m: DatabaseMessage) => m.id === assistantMessage.id
					);

					if (messageIndex !== -1) {
						this.activeMessages[messageIndex].content = `Error: ${error.message}`;
					}

					// Call custom error handler if provided
					if (onError) {
						onError(error);
					}
				}
			});

			// After the stream completes, decide whether to finish or run tools and continue
			if (collectedToolCalls.length === 0) {
				// Update assistant message in database
				await DatabaseService.updateMessage(assistantMessage.id, {
					content: streamedContent
				});

				// Call custom completion handler if provided
				if (onComplete) {
					await onComplete(streamedContent);
				}

				this.isLoading = false;
				this.currentResponse = '';
				break; // no more tool calls -> end the loop
			}

			// Execute ALL calls, collect tool messages
			const toolMsgs: ApiToolMessageData[] = [];
			for (const c of collectedToolCalls) {
				const toolMsg = await executeEditorTool(c);
				toolMsgs.push(toolMsg);
			}

			// Recurse: continue the same assistant turn with the new tool outputs added
			toolTail = [...toolTail, ...toolMsgs];
		}
	}

	/**
	 * Private helper to handle abort errors consistently
	 */
	private isAbortError(error: unknown): boolean {
		return (
			error instanceof Error && (error.name === 'AbortError' || error instanceof DOMException)
		);
	}

	/**
	 * Private helper to update conversation lastModified timestamp and move to top
	 */
	private updateConversationTimestamp(): void {
		if (!this.activeConversation) return;

		const chatIndex = this.conversations.findIndex((c) => c.id === this.activeConversation!.id);

		if (chatIndex !== -1) {
			this.conversations[chatIndex].lastModified = Date.now();
			const updatedConv = this.conversations.splice(chatIndex, 1)[0];
			this.conversations.unshift(updatedConv);
		}
	}

	async sendMessage(content: string, extras?: DatabaseMessageExtra[]): Promise<void> {
		if ((!content.trim() && (!extras || extras.length === 0)) || this.isLoading) return;

		let isNewConversation = false;

		if (!this.activeConversation) {
			await this.createConversation();
			isNewConversation = true;
		}

		if (!this.activeConversation) {
			console.error('No active conversation available for sending message');
			return;
		}

		this.isLoading = true;
		this.currentResponse = '';

		let userMessage: DatabaseMessage | null = null;

		try {
			userMessage = await this.addMessage('user', content, 'text', '-1', extras);

			if (!userMessage) {
				throw new Error('Failed to add user message');
			}

			// If this is a new conversation, update the title with the first user prompt
			if (isNewConversation && content) {
				const title = content.trim();
				await this.updateConversationName(this.activeConversation.id, title);
			}

			const allMessages = await DatabaseService.getConversationMessages(
				this.activeConversation.id
			);
			const assistantMessage = await this.addMessage('assistant', '');

			if (!assistantMessage) {
				throw new Error('Failed to create assistant message');
			}

			await this.streamChatCompletion(allMessages, assistantMessage, undefined, (error: Error) => {
				// Handle context errors by also removing the user message
				if (error.name === 'ContextError' && userMessage) {
					slotsService.stopPolling();
					
					// Remove user message from UI
					const userMessageIndex = this.activeMessages.findIndex(
						(m: DatabaseMessage) => m.id === userMessage!.id
					);
					if (userMessageIndex !== -1) {
						this.activeMessages.splice(userMessageIndex, 1);
						// Remove from database
						DatabaseService.deleteMessage(userMessage.id).catch(console.error);
					}
				}
			});
		} catch (error) {
			if (this.isAbortError(error)) {
				this.isLoading = false;
				return;
			}

			// Handle context errors by removing the user message if it was added
			if (error instanceof Error && error.name === 'ContextError' && userMessage) {
				slotsService.stopPolling();
				
				const userMessageIndex = this.activeMessages.findIndex(
					(m: DatabaseMessage) => m.id === userMessage.id
				);
				if (userMessageIndex !== -1) {
					this.activeMessages.splice(userMessageIndex, 1);
					DatabaseService.deleteMessage(userMessage.id).catch(console.error);
				}
			}

			console.error('Failed to send message:', error);
			this.isLoading = false;
		}
	}

	stopGeneration() {
		this.chatService.abort();
		this.savePartialResponseIfNeeded();
		this.isLoading = false;
		this.currentResponse = '';
	}

	/**
	 * Gracefully stop generation and save partial response
	 * This method handles both async and sync scenarios
	 */
	async gracefulStop(): Promise<void> {
		if (!this.isLoading) {
			return;
		}

		this.chatService.abort();
		await this.savePartialResponseIfNeeded();
		this.isLoading = false;
		this.currentResponse = '';
	}

	/**
	 * Clear context error state
	 */
	clearMaxContextError(): void {
		this.maxContextError = null;
	}

	// Allow external modules to set context error without importing heavy utils here
<<<<<<< HEAD
	setMaxContextError(
		error: {
			message: string;
			estimatedTokens: number;
			maxAllowed: number;
			maxContext: number;
		} | null
	): void {
=======
	setMaxContextError(error: { message: string; estimatedTokens: number; maxContext: number } | null): void {
>>>>>>> edd48eb6
		this.maxContextError = error;
	}

	private async savePartialResponseIfNeeded() {
		if (!this.currentResponse.trim() || !this.activeMessages.length) {
			return;
		}

		const lastMessage = this.activeMessages[this.activeMessages.length - 1];

		if (lastMessage && lastMessage.role === 'assistant') {
			try {
				const partialThinking = extractPartialThinking(this.currentResponse);

				const updateData: { content: string; thinking?: string } = {
					content: partialThinking.remainingContent || this.currentResponse
				};

				if (partialThinking.thinking) {
					updateData.thinking = partialThinking.thinking;
				}

				await DatabaseService.updateMessage(lastMessage.id, updateData);

				lastMessage.content = partialThinking.remainingContent || this.currentResponse;
			} catch (error) {
				lastMessage.content = this.currentResponse;
				console.error('Failed to save partial response:', error);
			}
		} else {
			console.error('Last message is not an assistant message');
		}
	}

	async updateMessage(messageId: string, newContent: string): Promise<void> {
		if (!this.activeConversation) return;

		// If currently loading, gracefully abort the ongoing generation
		if (this.isLoading) {
			this.stopGeneration();
		}

		try {
			const messageIndex = this.activeMessages.findIndex(
				(m: DatabaseMessage) => m.id === messageId
			);

			if (messageIndex === -1) {
				console.error('Message not found for update');
				return;
			}

			const messageToUpdate = this.activeMessages[messageIndex];
			const originalContent = messageToUpdate.content;

			if (messageToUpdate.role !== 'user') {
				console.error('Only user messages can be edited');
				return;
			}

			this.activeMessages[messageIndex].content = newContent;

			// Update the message in database immediately to ensure consistency
			// This prevents issues with rapid consecutive edits during regeneration
			await DatabaseService.updateMessage(messageId, { content: newContent });

			const messagesToRemove = this.activeMessages.slice(messageIndex + 1);
			for (const message of messagesToRemove) {
				await DatabaseService.deleteMessage(message.id);
			}

			this.activeMessages = this.activeMessages.slice(0, messageIndex + 1);

			// Update conversation timestamp
			this.updateConversationTimestamp();

			this.isLoading = true;
			this.currentResponse = '';

			try {
				// Use current in-memory messages which contain the updated content
				// instead of fetching from database which still has the old content
				const assistantMessage = await this.addMessage('assistant', '');

				if (!assistantMessage) {
					throw new Error('Failed to create assistant message');
				}

				await this.streamChatCompletion(
					this.activeMessages.slice(0, -1), // Exclude the just-added empty assistant message
					assistantMessage,
					undefined,
					(error: Error) => {
						// Restore original content on error
						const editedMessageIndex = this.activeMessages.findIndex(
							(m: DatabaseMessage) => m.id === messageId
						);
						if (editedMessageIndex !== -1) {
							this.activeMessages[editedMessageIndex].content = originalContent;
						}
					}
				);
			} catch (regenerateError) {
				console.error('Failed to regenerate response:', regenerateError);
				this.isLoading = false;

				const messageIndex = this.activeMessages.findIndex(
					(m: DatabaseMessage) => m.id === messageId
				);
				if (messageIndex !== -1) {
					this.activeMessages[messageIndex].content = originalContent;
				}
			}
		} catch (error) {
			if (this.isAbortError(error)) {
				return;
			}

			console.error('Failed to update message:', error);
		}
	}

	async regenerateMessage(messageId: string): Promise<void> {
		if (!this.activeConversation || this.isLoading) return;

		try {
			const messageIndex = this.activeMessages.findIndex(
				(m: DatabaseMessage) => m.id === messageId
			);
			if (messageIndex === -1) {
				console.error('Message not found for regeneration');
				return;
			}

			const messageToRegenerate = this.activeMessages[messageIndex];

			if (messageToRegenerate.role !== 'assistant') {
				console.error('Only assistant messages can be regenerated');
				return;
			}

			const messagesToRemove = this.activeMessages.slice(messageIndex);

			for (const message of messagesToRemove) {
				await DatabaseService.deleteMessage(message.id);
			}

			this.activeMessages = this.activeMessages.slice(0, messageIndex);

			// Update conversation timestamp
			this.updateConversationTimestamp();

			this.isLoading = true;
			this.currentResponse = '';

			try {
				const allMessages = await DatabaseService.getConversationMessages(
					this.activeConversation.id
				);
				const assistantMessage = await this.addMessage('assistant', '');

				if (!assistantMessage) {
					throw new Error('Failed to create assistant message');
				}

				await this.streamChatCompletion(allMessages, assistantMessage);
			} catch (regenerateError) {
				console.error('Failed to regenerate response:', regenerateError);
				this.isLoading = false;
			}
		} catch (error) {
			if (this.isAbortError(error)) {
				return;
			}

			console.error('Failed to regenerate message:', error);
		}
	}

	async updateConversationName(convId: string, name: string): Promise<void> {
		try {
			await DatabaseService.updateConversation(convId, { name });

			const convIndex = this.conversations.findIndex((c) => c.id === convId);

			if (convIndex !== -1) {
				this.conversations[convIndex].name = name;
			}

			if (this.activeConversation?.id === convId) {
				this.activeConversation.name = name;
			}
		} catch (error) {
			console.error('Failed to update conversation name:', error);
		}
	}

	async deleteConversation(convId: string): Promise<void> {
		try {
			await DatabaseService.deleteConversation(convId);

			this.conversations = this.conversations.filter((c) => c.id !== convId);

			if (this.activeConversation?.id === convId) {
				this.activeConversation = null;
				this.activeMessages = [];
				await goto('/?new_chat=true');
			}
		} catch (error) {
			console.error('Failed to delete conversation:', error);
		}
	}

	clearActiveConversation() {
		this.activeConversation = null;
		this.activeMessages = [];
		this.currentResponse = '';
		this.isLoading = false;
		this.maxContextError = null;
	}
}

export const chatStore = new ChatStore();

export const conversations = () => chatStore.conversations;
export const activeConversation = () => chatStore.activeConversation;
export const activeMessages = () => chatStore.activeMessages;
export const isLoading = () => chatStore.isLoading;
export const currentResponse = () => chatStore.currentResponse;
export const isInitialized = () => chatStore.isInitialized;
export const maxContextError = () => chatStore.maxContextError;

export const createConversation = chatStore.createConversation.bind(chatStore);
export const loadConversation = chatStore.loadConversation.bind(chatStore);
export const sendMessage = chatStore.sendMessage.bind(chatStore);
export const updateMessage = chatStore.updateMessage.bind(chatStore);
export const regenerateMessage = chatStore.regenerateMessage.bind(chatStore);
export const updateConversationName = chatStore.updateConversationName.bind(chatStore);
export const deleteConversation = chatStore.deleteConversation.bind(chatStore);
export const clearActiveConversation = chatStore.clearActiveConversation.bind(chatStore);
export const gracefulStop = chatStore.gracefulStop.bind(chatStore);
export const clearMaxContextError = chatStore.clearMaxContextError.bind(chatStore);
export const setMaxContextError = chatStore.setMaxContextError.bind(chatStore);

export function stopGeneration() {
	chatStore.stopGeneration();
}
export const messages = () => chatStore.activeMessages;<|MERGE_RESOLUTION|>--- conflicted
+++ resolved
@@ -4,12 +4,9 @@
 import { browser } from '$app/environment';
 import { extractPartialThinking } from '$lib/utils/thinking';
 import { config } from '$lib/stores/settings.svelte';
-<<<<<<< HEAD
 import type { ApiToolCall, ApiToolMessageData } from '$lib/types/api';
 import { editorTools, executeEditorTool } from '$lib/tools/editorTools';
-=======
 import { slotsService } from '$lib/services/slots';
->>>>>>> edd48eb6
 
 class ChatStore {
 	activeConversation = $state<DatabaseConversation | null>(null);
@@ -18,16 +15,7 @@
 	currentResponse = $state('');
 	isInitialized = $state(false);
 	isLoading = $state(false);
-<<<<<<< HEAD
-	maxContextError = $state<{
-		message: string;
-		estimatedTokens: number;
-		maxAllowed: number;
-		maxContext: number;
-	} | null>(null);
-=======
 	maxContextError = $state<{ message: string; estimatedTokens: number; maxContext: number } | null>(null);
->>>>>>> edd48eb6
 	private chatService = new ChatService();
 
 	constructor() {
@@ -373,9 +361,7 @@
 				await this.updateConversationName(this.activeConversation.id, title);
 			}
 
-			const allMessages = await DatabaseService.getConversationMessages(
-				this.activeConversation.id
-			);
+			const allMessages = await DatabaseService.getConversationMessages(this.activeConversation.id);
 			const assistantMessage = await this.addMessage('assistant', '');
 
 			if (!assistantMessage) {
@@ -386,7 +372,7 @@
 				// Handle context errors by also removing the user message
 				if (error.name === 'ContextError' && userMessage) {
 					slotsService.stopPolling();
-					
+
 					// Remove user message from UI
 					const userMessageIndex = this.activeMessages.findIndex(
 						(m: DatabaseMessage) => m.id === userMessage!.id
@@ -407,7 +393,7 @@
 			// Handle context errors by removing the user message if it was added
 			if (error instanceof Error && error.name === 'ContextError' && userMessage) {
 				slotsService.stopPolling();
-				
+
 				const userMessageIndex = this.activeMessages.findIndex(
 					(m: DatabaseMessage) => m.id === userMessage.id
 				);
@@ -452,18 +438,7 @@
 	}
 
 	// Allow external modules to set context error without importing heavy utils here
-<<<<<<< HEAD
-	setMaxContextError(
-		error: {
-			message: string;
-			estimatedTokens: number;
-			maxAllowed: number;
-			maxContext: number;
-		} | null
-	): void {
-=======
 	setMaxContextError(error: { message: string; estimatedTokens: number; maxContext: number } | null): void {
->>>>>>> edd48eb6
 		this.maxContextError = error;
 	}
 
@@ -477,6 +452,7 @@
 		if (lastMessage && lastMessage.role === 'assistant') {
 			try {
 				const partialThinking = extractPartialThinking(this.currentResponse);
+
 
 				const updateData: { content: string; thinking?: string } = {
 					content: partialThinking.remainingContent || this.currentResponse
@@ -507,9 +483,7 @@
 		}
 
 		try {
-			const messageIndex = this.activeMessages.findIndex(
-				(m: DatabaseMessage) => m.id === messageId
-			);
+			const messageIndex = this.activeMessages.findIndex((m: DatabaseMessage) => m.id === messageId);
 
 			if (messageIndex === -1) {
 				console.error('Message not found for update');
@@ -590,9 +564,7 @@
 		if (!this.activeConversation || this.isLoading) return;
 
 		try {
-			const messageIndex = this.activeMessages.findIndex(
-				(m: DatabaseMessage) => m.id === messageId
-			);
+			const messageIndex = this.activeMessages.findIndex((m: DatabaseMessage) => m.id === messageId);
 			if (messageIndex === -1) {
 				console.error('Message not found for regeneration');
 				return;
@@ -620,9 +592,7 @@
 			this.currentResponse = '';
 
 			try {
-				const allMessages = await DatabaseService.getConversationMessages(
-					this.activeConversation.id
-				);
+				const allMessages = await DatabaseService.getConversationMessages(this.activeConversation.id);
 				const assistantMessage = await this.addMessage('assistant', '');
 
 				if (!assistantMessage) {
