--- conflicted
+++ resolved
@@ -134,12 +134,17 @@
 		onError?: (error: Error) => void
 	): Promise<void> {
 		let streamedContent = '';
+
+		// Get current settings
 		const currentConfig = config();
 
+		// Build complete options from settings
 		const apiOptions = {
 			stream: true,
+			// Generation parameters
 			temperature: Number(currentConfig.temperature) || 0.8,
 			max_tokens: Number(currentConfig.max_tokens) || 2048,
+			// Sampling parameters
 			dynatemp_range: Number(currentConfig.dynatemp_range) || 0.0,
 			dynatemp_exponent: Number(currentConfig.dynatemp_exponent) || 1.0,
 			top_k: Number(currentConfig.top_k) || 40,
@@ -148,6 +153,7 @@
 			xtc_probability: Number(currentConfig.xtc_probability) || 0.0,
 			xtc_threshold: Number(currentConfig.xtc_threshold) || 0.1,
 			typical_p: Number(currentConfig.typical_p) || 1.0,
+			// Penalty parameters
 			repeat_last_n: Number(currentConfig.repeat_last_n) || 64,
 			repeat_penalty: Number(currentConfig.repeat_penalty) || 1.0,
 			presence_penalty: Number(currentConfig.presence_penalty) || 0.0,
@@ -156,10 +162,12 @@
 			dry_base: Number(currentConfig.dry_base) || 1.75,
 			dry_allowed_length: Number(currentConfig.dry_allowed_length) || 2,
 			dry_penalty_last_n: Number(currentConfig.dry_penalty_last_n) || -1,
+			// Sampler configuration
 			samplers: currentConfig.samplers || 'top_k;tfs_z;typical_p;top_p;min_p;temperature',
-			custom: currentConfig.custom || ''
+			// Custom parameters
+			custom: currentConfig.custom || '',
 		};
-<<<<<<< HEAD
+let streamedReasoningContent = '';
 
 		// Helpers
 		const MAX_TOOL_ROUNDS = 10;
@@ -234,14 +242,6 @@
 			console.log('→ Outgoing messages:', summarizeMessages(outgoing));
 
 			await this.chatService.sendChatCompletion(outgoing, {
-=======
-	
-		let streamedReasoningContent = '';
-
-		await this.chatService.sendChatCompletion(
-			allMessages,
-			{
->>>>>>> 3517660b
 				...apiOptions,
 				tools: editorTools,
 				tool_choice: 'auto',
@@ -250,6 +250,7 @@
 					streamedContent += chunk;
 					this.currentResponse = streamedContent;
 
+					// Parse thinking content during streaming
 					const partialThinking = extractPartialThinking(streamedContent);
 					const clean = partialThinking.remainingContent || streamedContent;
 
@@ -332,33 +333,23 @@
 						console.warn('Failed to persist assistant tool_call message:', err);
 					}
 				},
-<<<<<<< HEAD
-
-				onComplete: async () => {
+				onReasoningChunk: (reasoningChunk: string) => {
+					streamedReasoningContent += reasoningChunk;
+
+					const messageIndex = this.activeMessages.findIndex(
+						(m) => m.id === assistantMessage.id
+					);
+
+					if (messageIndex !== -1) {
+						// Update message with reasoning content
+						this.activeMessages[messageIndex].thinking = streamedReasoningContent;
+					}
+				},
+				onComplete: async (finalContent?: string, reasoningContent?: string) => {
 					console.log(
 						'✅ stream complete. Final assembled text length:',
 						streamedContent.length
 					);
-=======
-				onReasoningChunk: (reasoningChunk: string) => {
-					streamedReasoningContent += reasoningChunk;
-
-					const messageIndex = this.activeMessages.findIndex(
-						(m) => m.id === assistantMessage.id
-					);
-
-					if (messageIndex !== -1) {
-						// Update message with reasoning content
-						this.activeMessages[messageIndex].thinking = streamedReasoningContent;
-					}
-				},
-				onComplete: async (finalContent?: string, reasoningContent?: string) => {
-					// Update assistant message in database
-					await DatabaseService.updateMessage(assistantMessage.id, {
-						content: finalContent || streamedContent,
-						thinking: reasoningContent || streamedReasoningContent
-					});
->>>>>>> 3517660b
 
 					// Save the final clean text for THIS ROUND's assistant text message (if any)
 					const finalClean = ((): string => {
@@ -394,6 +385,7 @@
 				},
 
 				onError: (error: Error) => {
+					// Don't log or show error if it's an AbortError (user stopped generation)
 					if (error.name === 'AbortError' || error instanceof DOMException) {
 						console.log('⛔ Generation aborted by user.');
 						this.isLoading = false;
@@ -402,10 +394,12 @@
 						return;
 					}
 
+					// Handle context errors specially
 					if (error.name === 'ContextError') {
 						console.warn('Context error detected:', error.message);
 						this.isLoading = false;
 						this.currentResponse = '';
+
 						slotsService.stopPolling();
 
 						// remove the placeholder created this round if it has no text
@@ -419,14 +413,17 @@
 							);
 						}
 
+						// Set context error state to show dialog
 						this.maxContextError = {
 							message: error.message,
-							estimatedTokens: 0,
-							maxContext: 4096
+							estimatedTokens: 0, // Server-side error, we don't have client estimates
+							maxContext: 4096 // Default fallback, will be updated by context service if available
 						};
 
-						if (onError) onError(error);
-						console.groupEnd();
+						// Call custom error handler if provided
+						if (onError) {
+							onError(error);
+						}
 						return;
 					}
 
