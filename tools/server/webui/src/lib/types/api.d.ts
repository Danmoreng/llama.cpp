export interface ApiChatMessageContentPart {
	type: 'text' | 'image_url' | 'input_audio';
	text?: string;
	image_url?: {
		url: string;
	};
	input_audio?: {
		data: string;
		format: 'wav' | 'mp3';
	};
}

export interface ApiChatMessageData {
	role: ChatRole;
	content: string | ApiChatMessageContentPart[];
	timestamp?: number;
}

export interface ApiLlamaCppServerProps {
	default_generation_settings: {
		id: number;
		id_task: number;
		n_ctx: number;
		speculative: boolean;
		is_processing: boolean;
		params: {
			n_predict: number;
			seed: number;
			temperature: number;
			dynatemp_range: number;
			dynatemp_exponent: number;
			top_k: number;
			top_p: number;
			min_p: number;
			top_n_sigma: number;
			xtc_probability: number;
			xtc_threshold: number;
			typical_p: number;
			repeat_last_n: number;
			repeat_penalty: number;
			presence_penalty: number;
			frequency_penalty: number;
			dry_multiplier: number;
			dry_base: number;
			dry_allowed_length: number;
			dry_penalty_last_n: number;
			dry_sequence_breakers: string[];
			mirostat: number;
			mirostat_tau: number;
			mirostat_eta: number;
			stop: string[];
			max_tokens: number;
			n_keep: number;
			n_discard: number;
			ignore_eos: boolean;
			stream: boolean;
			logit_bias: any[];
			n_probs: number;
			min_keep: number;
			grammar: string;
			grammar_lazy: boolean;
			grammar_triggers: any[];
			preserved_tokens: any[];
			chat_format: string;
			reasoning_format: string;
			reasoning_in_content: boolean;
			thinking_forced_open: boolean;
			samplers: string[];
			'speculative.n_max': number;
			'speculative.n_min': number;
			'speculative.p_min': number;
			timings_per_token: boolean;
			post_sampling_probs: boolean;
			lora: any[];
		};
		prompt: string;
		next_token: {
			has_next_token: boolean;
			has_new_line: boolean;
			n_remain: number;
			n_decoded: number;
			stopping_word: string;
		};
	};
	total_slots: number;
	model_path: string;
	modalities: {
		vision: boolean;
		audio: boolean;
	};
	chat_template: string;
	bos_token: string;
	eos_token: string;
	build_info: string;
}

// function tool definition
export type ApiFunctionTool = {
	type: 'function';
	function: {
		name: string;
		description?: string;
		parameters: any; // If you have a JSONSchema type, use it here
	};
};

// NEW: Tool choice (auto/none or force a specific function)
export type ApiToolChoice =
	| 'none'
	| 'auto'
	| { type: 'function'; function: { name: string } };

// Completed tool call (non-stream responses or end of stream)
export type ApiToolCall = {
	id?: string;
	type: 'function';
	function: {
		name: string;
		arguments: string; // JSON-encoded args
	};
};

// Streaming delta for a tool call (arrives in pieces)
export type ApiToolCallDelta = {
	index: number;
	id?: string;
	type?: 'function';
	function?: {
		name?: string;
		arguments?: string; // append as it streams
	};
};

// Finish reason union (covers tool_calls)
export type ApiFinishReason = 'stop' | 'length' | 'tool_calls' | 'content_filter' | string;

// "tool" role message to return tool results back to the model
export interface ApiToolMessageData {
	role: 'tool';
	content: string;          // tool result payload (often JSON string)
	tool_call_id?: string;    // echo back the call id if provided by the model
	name?: string;            // optional: function name (some impls accept this)
}

// Request message union — keeps original message shape AND allows tool messages
export type ApiRequestMessage =
	| {
			role: Exclude<ChatRole, 'tool'>; // user/assistant/system (whatever ChatRole already allows)
			content: string | ApiChatMessageContentPart[];
	  }
	| ApiToolMessageData;

export interface ApiChatCompletionRequest {
	messages: ApiRequestMessage[];
	stream?: boolean;
	// Reasoning parameters
	reasoning_format?: string;
	// Generation parameters
	temperature?: number;
	max_tokens?: number;
	// Sampling parameters
	dynatemp_range?: number;
	dynatemp_exponent?: number;
	top_k?: number;
	top_p?: number;
	min_p?: number;
	xtc_probability?: number;
	xtc_threshold?: number;
	typical_p?: number;
	// Penalty parameters
	repeat_last_n?: number;
	repeat_penalty?: number;
	presence_penalty?: number;
	frequency_penalty?: number;
	dry_multiplier?: number;
	dry_base?: number;
	dry_allowed_length?: number;
	dry_penalty_last_n?: number;
	// Sampler configuration
	samplers?: string[];
	// tool calling
	tools?: ApiFunctionTool[];
	tool_choice?: ApiToolChoice;
	// Custom parameters (JSON object/string)
	custom?: any;
}

export interface ApiChatCompletionStreamChunk {
	choices: Array<{
		index?: number;
		delta: {
<<<<<<< HEAD
			role?: 'assistant';
			content?: string | null;
			tool_calls?: ApiToolCallDelta[];
=======
			content?: string;
			reasoning_content?: string;
>>>>>>> 3517660b
		};
		finish_reason?: ApiFinishReason | null;
	}>;
	timings?: {
		prompt_n?: number;
		prompt_ms?: number;
		predicted_n?: number;
		predicted_ms?: number;
	};
}

export interface ApiChatCompletionResponse {
	choices: Array<{
		index?: number;
		message: {
<<<<<<< HEAD
			role: 'assistant';
			content?: string | null;
			tool_calls?: ApiToolCall[];
=======
			content: string;
			reasoning_content?: string;
>>>>>>> 3517660b
		};
		finish_reason?: ApiFinishReason | null;
	}>;
	usage?: {
		prompt_tokens?: number;
		completion_tokens?: number;
		total_tokens?: number;
	};
}

export interface ApiSlotData {
	id: number;
	id_task: number;
	n_ctx: number;
	speculative: boolean;
	is_processing: boolean;
	params: {
		n_predict: number;
		seed: number;
		temperature: number;
		dynatemp_range: number;
		dynatemp_exponent: number;
		top_k: number;
		top_p: number;
		min_p: number;
		top_n_sigma: number;
		xtc_probability: number;
		xtc_threshold: number;
		typical_p: number;
		repeat_last_n: number;
		repeat_penalty: number;
		presence_penalty: number;
		frequency_penalty: number;
		dry_multiplier: number;
		dry_base: number;
		dry_allowed_length: number;
		dry_penalty_last_n: number;
		dry_sequence_breakers: string[];
		mirostat: number;
		mirostat_tau: number;
		mirostat_eta: number;
		stop: string[];
		max_tokens: number;
		n_keep: number;
		n_discard: number;
		ignore_eos: boolean;
		stream: boolean;
		logit_bias: any[];
		n_probs: number;
		min_keep: number;
		grammar: string;
		grammar_lazy: boolean;
		grammar_triggers: any[];
		preserved_tokens: any[];
		chat_format: string;
		reasoning_format: string;
		reasoning_in_content: boolean;
		thinking_forced_open: boolean;
		samplers: string[];
		'speculative.n_max': number;
		'speculative.n_min': number;
		'speculative.p_min': number;
		timings_per_token: boolean;
		post_sampling_probs: boolean;
		lora: any[];
	};
	prompt: string;
	next_token: {
		has_next_token: boolean;
		has_new_line: boolean;
		n_remain: number;
		n_decoded: number;
		stopping_word: string;
	};
}

export interface ApiProcessingState {
	status: 'initializing' | 'generating' | 'preparing' | 'idle';
	tokensDecoded: number;
	tokensRemaining: number;
	contextUsed: number;
	contextTotal: number;
	temperature: number;
	topP: number;
	speculative: boolean;
	hasNextToken: boolean;
}<|MERGE_RESOLUTION|>--- conflicted
+++ resolved
@@ -189,14 +189,10 @@
 	choices: Array<{
 		index?: number;
 		delta: {
-<<<<<<< HEAD
 			role?: 'assistant';
 			content?: string | null;
 			tool_calls?: ApiToolCallDelta[];
-=======
-			content?: string;
 			reasoning_content?: string;
->>>>>>> 3517660b
 		};
 		finish_reason?: ApiFinishReason | null;
 	}>;
@@ -212,14 +208,10 @@
 	choices: Array<{
 		index?: number;
 		message: {
-<<<<<<< HEAD
 			role: 'assistant';
 			content?: string | null;
 			tool_calls?: ApiToolCall[];
-=======
-			content: string;
 			reasoning_content?: string;
->>>>>>> 3517660b
 		};
 		finish_reason?: ApiFinishReason | null;
 	}>;
